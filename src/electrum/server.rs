use std::collections::HashMap;
use std::convert::TryInto;
use std::io::{BufRead, BufReader, Write};
use std::net::{Shutdown, SocketAddr, TcpListener, TcpStream};
use std::sync::mpsc::{self, Receiver, Sender, SyncSender, TrySendError};
use std::sync::{Arc, Mutex};
use std::thread;
use std::time::Instant;

use bitcoin::hashes::sha256d::Hash as Sha256dHash;
use crypto::digest::Digest;
use crypto::sha2::Sha256;
use error_chain::ChainedError;
use hex::{self, DisplayHex};
use serde_json::{from_str, Value};

#[cfg(not(feature = "liquid"))]
use bitcoin::consensus::encode::serialize_hex;
#[cfg(feature = "liquid")]
use elements::encode::serialize_hex;

use crate::chain::{OutPoint, Txid};
use crate::config::{Config, RpcLogging};
use crate::electrum::{get_electrum_height, ProtocolVersion};
use crate::errors::*;
use crate::metrics::{Gauge, HistogramOpts, HistogramVec, MetricOpts, Metrics};
use crate::new_index::schema::{TweakData, TweakTxRow};
use crate::new_index::{Query, Utxo};
use crate::util::electrum_merkle::{get_header_merkle_proof, get_id_from_pos, get_tx_merkle_proof};
use crate::util::{
    bincode, create_socket, spawn_thread, BlockId, BoolThen, Channel, FullHash, HeaderEntry,
};

const ELECTRS_VERSION: &str = env!("CARGO_PKG_VERSION");
const PROTOCOL_VERSION: ProtocolVersion = ProtocolVersion::new(1, 4);
const MAX_HEADERS: usize = 2016;

#[cfg(feature = "electrum-discovery")]
use crate::electrum::{DiscoveryManager, ServerFeatures};

// TODO: Sha256dHash should be a generic hash-container (since script hash is single SHA256)
fn hash_from_value(val: Option<&Value>) -> Result<Sha256dHash> {
    let script_hash = val.chain_err(|| "missing hash")?;
    let script_hash = script_hash.as_str().chain_err(|| "non-string hash")?;
    let script_hash = script_hash.parse().chain_err(|| "non-hex hash")?;
    Ok(script_hash)
}

fn usize_from_value(val: Option<&Value>, name: &str) -> Result<usize> {
    let val = val.chain_err(|| format!("missing {}", name))?;
    let val = val.as_u64().chain_err(|| format!("non-integer {}", name))?;
    Ok(val as usize)
}

fn usize_from_value_or(val: Option<&Value>, name: &str, default: usize) -> Result<usize> {
    if val.is_none() {
        return Ok(default);
    }
    usize_from_value(val, name)
}

fn bool_from_value(val: Option<&Value>, name: &str) -> Result<bool> {
    let val = val.chain_err(|| format!("missing {}", name))?;
    let val = val.as_bool().chain_err(|| format!("not a bool {}", name))?;
    Ok(val)
}

fn bool_from_value_or(val: Option<&Value>, name: &str, default: bool) -> Result<bool> {
    if val.is_none() {
        return Ok(default);
    }
    bool_from_value(val, name)
}

// TODO: implement caching and delta updates
fn get_status_hash(txs: Vec<(Txid, Option<BlockId>)>, query: &Query) -> Option<FullHash> {
    if txs.is_empty() {
        None
    } else {
        let mut hash = FullHash::default();
        let mut sha2 = Sha256::new();
        for (txid, blockid) in txs {
            let is_mempool = blockid.is_none();
            let has_unconfirmed_parents = is_mempool
                .and_then(|| Some(query.has_unconfirmed_parents(&txid)))
                .unwrap_or(false);
            let height = get_electrum_height(blockid, has_unconfirmed_parents);
            let part = format!("{}:{}:", txid, height);
            sha2.input(part.as_bytes());
        }
        sha2.result(&mut hash);
        Some(hash)
    }
}

macro_rules! conditionally_log_rpc_event {
    ($self:ident, $event:expr) => {
        if $self.rpc_logging.is_some() {
            $self.log_rpc_event($event);
        }
    };
}

struct Connection {
    query: Arc<Query>,
    last_header_entry: Option<HeaderEntry>,
    status_hashes: HashMap<Sha256dHash, Value>, // ScriptHash -> StatusHash
    stream: TcpStream,
    addr: SocketAddr,
    sender: SyncSender<Message>,
    stats: Arc<Stats>,
    txs_limit: usize,
    #[cfg(feature = "electrum-discovery")]
    discovery: Option<Arc<DiscoveryManager>>,
    rpc_logging: Option<RpcLogging>,
}

impl Connection {
    pub fn new(
        query: Arc<Query>,
        stream: TcpStream,
        addr: SocketAddr,
        sender: SyncSender<Message>,
        stats: Arc<Stats>,
        txs_limit: usize,
        #[cfg(feature = "electrum-discovery")] discovery: Option<Arc<DiscoveryManager>>,
        rpc_logging: Option<RpcLogging>,
    ) -> Connection {
        Connection {
            query,
            last_header_entry: None, // disable header subscription for now
            status_hashes: HashMap::new(),
            stream,
            addr,
            sender,
            stats,
            txs_limit,
            #[cfg(feature = "electrum-discovery")]
            discovery,
            rpc_logging,
        }
    }

    fn blockchain_headers_subscribe(&mut self) -> Result<Value> {
        let entry = self.query.chain().best_header();
        let hex_header = serialize_hex(entry.header());
        let result = json!({"hex": hex_header, "height": entry.height()});
        self.last_header_entry = Some(entry);
        Ok(result)
    }

    fn server_version(&self) -> Result<Value> {
        Ok(json!([
            format!("electrs-esplora {}", ELECTRS_VERSION),
            PROTOCOL_VERSION
        ]))
    }

    fn server_banner(&self) -> Result<Value> {
        Ok(json!(self.query.config().electrum_banner.clone()))
    }

    #[cfg(feature = "electrum-discovery")]
    fn server_features(&self) -> Result<Value> {
        let discovery = self
            .discovery
            .as_ref()
            .chain_err(|| "discovery is disabled")?;
        Ok(json!(discovery.our_features()))
    }

    fn server_donation_address(&self) -> Result<Value> {
        Ok(Value::Null)
    }

    fn server_peers_subscribe(&self) -> Result<Value> {
        #[cfg(feature = "electrum-discovery")]
        let servers = self
            .discovery
            .as_ref()
            .map_or_else(|| json!([]), |d| json!(d.get_servers()));

        #[cfg(not(feature = "electrum-discovery"))]
        let servers = json!([]);

        Ok(servers)
    }

    #[cfg(feature = "electrum-discovery")]
    fn server_add_peer(&self, params: &[Value]) -> Result<Value> {
        let discovery = self
            .discovery
            .as_ref()
            .chain_err(|| "discovery is disabled")?;

        let features = params
            .get(0)
            .chain_err(|| "missing features param")?
            .clone();
        let features = serde_json::from_value(features).chain_err(|| "invalid features")?;

        discovery.add_server_request(self.addr.ip(), features)?;
        Ok(json!(true))
    }

    fn mempool_get_fee_histogram(&self) -> Result<Value> {
        Ok(json!(&self.query.mempool().backlog_stats().fee_histogram))
    }

    fn blockchain_block_header(&self, params: &[Value]) -> Result<Value> {
        let height = usize_from_value(params.get(0), "height")?;
        let cp_height = usize_from_value_or(params.get(1), "cp_height", 0)?;

        let raw_header_hex: String = self
            .query
            .chain()
            .header_by_height(height)
            .map(|entry| serialize_hex(entry.header()))
            .chain_err(|| "missing header")?;

        if cp_height == 0 {
            return Ok(json!(raw_header_hex));
        }
        let (branch, root) = get_header_merkle_proof(self.query.chain(), height, cp_height)?;

        Ok(json!({
            "header": raw_header_hex,
            "root": root,
            "branch": branch
        }))
    }

    fn blockchain_block_headers(&self, params: &[Value]) -> Result<Value> {
        let start_height = usize_from_value(params.get(0), "start_height")?;
        let count = MAX_HEADERS.min(usize_from_value(params.get(1), "count")?);
        let cp_height = usize_from_value_or(params.get(2), "cp_height", 0)?;
        let heights: Vec<usize> = (start_height..(start_height + count)).collect();
        let headers: Vec<String> = heights
            .into_iter()
            .filter_map(|height| {
                self.query
                    .chain()
                    .header_by_height(height)
                    .map(|entry| serialize_hex(entry.header()))
            })
            .collect();

        if count == 0 || cp_height == 0 {
            return Ok(json!({
                "count": headers.len(),
                "hex": headers.join(""),
                "max": MAX_HEADERS,
            }));
        }

        let (branch, root) =
            get_header_merkle_proof(self.query.chain(), start_height + (count - 1), cp_height)?;

        Ok(json!({
            "count": headers.len(),
            "hex": headers.join(""),
            "max": MAX_HEADERS,
            "root": root,
            "branch" : branch,
        }))
    }

    fn blockchain_estimatefee(&self, params: &[Value]) -> Result<Value> {
        let conf_target = usize_from_value(params.get(0), "blocks_count")?;
        let fee_rate = self
            .query
            .estimate_fee(conf_target as u16)
            .chain_err(|| format!("cannot estimate fee for {} blocks", conf_target))?;
        // convert from sat/b to BTC/kB, as expected by Electrum clients
        Ok(json!(fee_rate / 100_000f64))
    }

    fn blockchain_relayfee(&self) -> Result<Value> {
        let relayfee = self.query.get_relayfee()?;
        // convert from sat/b to BTC/kB, as expected by Electrum clients
        Ok(json!(relayfee / 100_000f64))
    }

    fn blockchain_scripthash_subscribe(&mut self, params: &[Value]) -> Result<Value> {
        let script_hash = hash_from_value(params.get(0)).chain_err(|| "bad script_hash")?;

        let history_txids = get_history(&self.query, &script_hash[..], self.txs_limit)?;
        let status_hash = get_status_hash(history_txids, &self.query)
            .map_or(Value::Null, |h| json!(h.to_lower_hex_string()));

        if let None = self.status_hashes.insert(script_hash, status_hash.clone()) {
            self.stats.subscriptions.inc();
        }
        Ok(status_hash)
    }

<<<<<<< HEAD
    // Progressively receive block tweak data per height iteration
    // Client is expected to actively listen for messages until "done"
    pub fn tweaks_subscribe(&mut self, params: &[Value]) -> Result<Value> {
        let height: u32 = usize_from_value(params.get(0), "height")?
            .try_into()
            .unwrap();
        let count: u32 = usize_from_value(params.get(1), "count")?
            .try_into()
            .unwrap();
        let historical_mode =
            bool_from_value_or(params.get(2), "historical", false).unwrap_or(false);

        let sp_begin_height = self.query.sp_begin_height();
        let last_header_entry = self.query.chain().best_header();
        let last_height = last_header_entry.height().try_into().unwrap();

        let scan_height = if height < sp_begin_height {
            sp_begin_height
        } else {
            height
        };
        let scan_height = height;

        let heights = scan_height + count;
        let final_height = if last_height < heights {
            last_height
        } else {
            heights
        };

        for h in scan_height..=final_height.try_into().unwrap() {
            let empty = json!({ "jsonrpc":"2.0","method":"blockchain.tweaks.subscribe","params":[{h.to_string(): {}}]});

            let tweaks = self.query.tweaks(h);
            if tweaks.is_empty() {
                self.send_values(&[empty.clone()])?;
                continue;
            }

            let mut tweak_map = HashMap::new();
            for (txid, tweak) in tweaks.iter() {
                let mut vout_map = HashMap::new();

                for vout in tweak.vout_data.clone().into_iter() {
                    let mut spend = vout.spending_input.clone();
                    let mut has_been_spent = spend.is_some();

                    let cached_height_for_tweak =
                        self.query.chain().get_tweak_cached_height(h).unwrap_or(0);
                    let query_cached = last_height == cached_height_for_tweak;
                    let should_query = !has_been_spent && !query_cached;

                    info!(
                        "last_height: {:?}, tweak_cached_height: {:?}, in_cache_period: {:?}, should_query: {:?}",
                        last_height,
                        cached_height_for_tweak,
                        query_cached,
                        should_query,
                    );

                    if should_query {
                        spend = self.query.lookup_spend(&OutPoint {
                            txid: txid.clone(),
                            vout: vout.vout as u32,
                        });

                        has_been_spent = spend.is_some();
                        let mut new_tweak = tweak.clone();
                        new_tweak
                            .vout_data
                            .iter_mut()
                            .find(|v| v.vout == vout.vout)
                            .unwrap()
                            .spending_input = spend.clone();

                        let row = TweakTxRow::new(h, txid.clone(), &new_tweak);
                        self.query.chain().store().tweak_db().put(
                            &bincode::serialize_big(&row.key).unwrap(),
                            &bincode::serialize_big(&row.value).unwrap(),
                        );
                    }

                    if has_been_spent {
                        info!("spend: {:?}", spend);
                    }

                    let skip_this_vout = !historical_mode && has_been_spent;
                    if skip_this_vout {
                        continue;
                    }

                    let mut items = json!([
                        regex::Regex::new(r"^225120")
                            .unwrap()
                            .replace(&serialize_hex(&vout.script_pubkey), ""),
                        vout.amount
                    ]);

                    if historical_mode && has_been_spent {
                        items
                            .as_array_mut()
                            .unwrap()
                            .push(serde_json::to_value(&spend).unwrap());
                    }

                    vout_map.insert(vout.vout, items);
                }

                if vout_map.is_empty() {
                    continue;
                }

                tweak_map.insert(
                    txid.to_string(),
                    json!({
                        "tweak": tweak.tweak,
                        "output_pubkeys": vout_map,
                    }),
                );
            }

            self.query.chain().store_tweak_cache_height(h, last_height);

            let _ = self.send_values(&[json!({"jsonrpc":"2.0","method":"blockchain.tweaks.subscribe","params":[{ h.to_string(): tweak_map }]})]);
        }

        let done = json!({"jsonrpc":"2.0","method":"blockchain.tweaks.subscribe","params":[{"message": "done"}]});
        self.send_values(&[done.clone()])?;
        Ok(done)
=======
    fn blockchain_scripthash_unsubscribe(&mut self, params: &[Value]) -> Result<Value> {
        let script_hash = hash_from_value(params.get(0)).chain_err(|| "bad script_hash")?;

        match self.status_hashes.remove(&script_hash) {
            None => Ok(json!(false)),
            Some(_) => {
                self.stats.subscriptions.dec();
                Ok(json!(true))
            }
        }
>>>>>>> cdb2e1a5
    }

    #[cfg(not(feature = "liquid"))]
    fn blockchain_scripthash_get_balance(&self, params: &[Value]) -> Result<Value> {
        let script_hash = hash_from_value(params.get(0)).chain_err(|| "bad script_hash")?;
        let (chain_stats, mempool_stats) = self.query.stats(&script_hash[..]);

        Ok(json!({
            "confirmed": chain_stats.funded_txo_sum - chain_stats.spent_txo_sum,
            "unconfirmed": mempool_stats.funded_txo_sum as i64 - mempool_stats.spent_txo_sum as i64,
        }))
    }

    fn blockchain_scripthash_get_history(&self, params: &[Value]) -> Result<Value> {
        let script_hash = hash_from_value(params.get(0)).chain_err(|| "bad script_hash")?;
        let history_txids = get_history(&self.query, &script_hash[..], self.txs_limit)?;

        Ok(json!(history_txids
            .into_iter()
            .map(|(txid, blockid)| {
                let is_mempool = blockid.is_none();
                let fee = is_mempool.and_then(|| self.query.get_mempool_tx_fee(&txid));
                let has_unconfirmed_parents = is_mempool
                    .and_then(|| Some(self.query.has_unconfirmed_parents(&txid)))
                    .unwrap_or(false);
                let height = get_electrum_height(blockid, has_unconfirmed_parents);
                GetHistoryResult { txid, height, fee }
            })
            .collect::<Vec<_>>()))
    }

    fn blockchain_scripthash_listunspent(&self, params: &[Value]) -> Result<Value> {
        let script_hash = hash_from_value(params.get(0)).chain_err(|| "bad script_hash")?;
        let utxos = self.query.utxo(&script_hash[..])?;

        let to_json = |utxo: Utxo| {
            let json = json!({
                "height": utxo.confirmed.map_or(0, |b| b.height),
                "tx_pos": utxo.vout,
                "tx_hash": utxo.txid,
                "value": utxo.value,
            });

            #[cfg(feature = "liquid")]
            let json = {
                let mut json = json;
                json["asset"] = json!(utxo.asset);
                json["nonce"] = json!(utxo.nonce);
                json
            };

            json
        };

        Ok(json!(Value::Array(
            utxos.into_iter().map(to_json).collect()
        )))
    }

    fn blockchain_transaction_broadcast(&self, params: &[Value]) -> Result<Value> {
        let tx = params.get(0).chain_err(|| "missing tx")?;
        let tx = tx.as_str().chain_err(|| "non-string tx")?.to_string();
        let txid = self.query.broadcast_raw(&tx)?;
        if let Err(e) = self.sender.try_send(Message::PeriodicUpdate) {
            warn!("failed to issue PeriodicUpdate after broadcast: {}", e);
        }
        Ok(json!(txid))
    }

    fn blockchain_transaction_get(&self, params: &[Value]) -> Result<Value> {
        let tx_hash = Txid::from(hash_from_value(params.get(0)).chain_err(|| "bad tx_hash")?);
        let verbose = match params.get(1) {
            Some(value) => value.as_bool().chain_err(|| "non-bool verbose value")?,
            None => false,
        };

        // FIXME: implement verbose support
        if verbose {
            bail!("verbose transactions are currently unsupported");
        }

        let rawtx = self
            .query
            .lookup_raw_txn(&tx_hash)
            .chain_err(|| "missing transaction")?;
        Ok(json!(rawtx.to_lower_hex_string()))
    }

    fn blockchain_transaction_get_merkle(&self, params: &[Value]) -> Result<Value> {
        let txid = Txid::from(hash_from_value(params.get(0)).chain_err(|| "bad tx_hash")?);
        let height = usize_from_value(params.get(1), "height")?;
        let blockid = self
            .query
            .chain()
            .tx_confirming_block(&txid)
            .ok_or_else(|| "tx not found or is unconfirmed")?;
        if blockid.height != height {
            bail!("invalid confirmation height provided");
        }
        let (merkle, pos) = get_tx_merkle_proof(self.query.chain(), &txid, &blockid.hash)
            .chain_err(|| "cannot create merkle proof")?;
        Ok(json!({
            "block_height": blockid.height,
            "merkle": merkle,
            "pos": pos
        }))
    }

    fn blockchain_transaction_id_from_pos(&self, params: &[Value]) -> Result<Value> {
        let height = usize_from_value(params.get(0), "height")?;
        let tx_pos = usize_from_value(params.get(1), "tx_pos")?;
        let want_merkle = bool_from_value_or(params.get(2), "merkle", false)?;

        let (txid, merkle) = get_id_from_pos(self.query.chain(), height, tx_pos, want_merkle)?;

        if !want_merkle {
            return Ok(json!(txid));
        }

        Ok(json!({
            "tx_hash": txid,
            "merkle" : merkle
        }))
    }

    fn handle_command(&mut self, method: &str, params: &[Value], id: &Value) -> Result<Value> {
        let timer = self
            .stats
            .latency
            .with_label_values(&[method])
            .start_timer();
        let result = match method {
            "blockchain.block.header" => self.blockchain_block_header(&params),
            "blockchain.block.headers" => self.blockchain_block_headers(&params),
            "blockchain.tweaks.subscribe" => self.tweaks_subscribe(params),
            "blockchain.estimatefee" => self.blockchain_estimatefee(&params),
            "blockchain.headers.subscribe" => self.blockchain_headers_subscribe(),
            "blockchain.relayfee" => self.blockchain_relayfee(),
            #[cfg(not(feature = "liquid"))]
            "blockchain.scripthash.get_balance" => self.blockchain_scripthash_get_balance(&params),
            "blockchain.scripthash.get_history" => self.blockchain_scripthash_get_history(&params),
            "blockchain.scripthash.listunspent" => self.blockchain_scripthash_listunspent(&params),
            "blockchain.scripthash.subscribe" => self.blockchain_scripthash_subscribe(&params),
            "blockchain.scripthash.unsubscribe" => self.blockchain_scripthash_unsubscribe(&params),
            "blockchain.transaction.broadcast" => self.blockchain_transaction_broadcast(&params),
            "blockchain.transaction.get" => self.blockchain_transaction_get(&params),
            "blockchain.transaction.get_merkle" => self.blockchain_transaction_get_merkle(&params),
            "blockchain.transaction.id_from_pos" => {
                self.blockchain_transaction_id_from_pos(&params)
            }
            "mempool.get_fee_histogram" => self.mempool_get_fee_histogram(),
            "server.banner" => self.server_banner(),
            "server.donation_address" => self.server_donation_address(),
            "server.peers.subscribe" => self.server_peers_subscribe(),
            "server.ping" => Ok(Value::Null),
            "server.version" => self.server_version(),

            #[cfg(feature = "electrum-discovery")]
            "server.features" => self.server_features(),
            #[cfg(feature = "electrum-discovery")]
            "server.add_peer" => self.server_add_peer(&params),

            &_ => bail!("unknown method {} {:?}", method, params),
        };
        timer.observe_duration();
        // TODO: return application errors should be sent to the client
        Ok(match result {
            Ok(result) => json!({"jsonrpc": "2.0", "id": id, "result": result}),
            Err(e) => {
                warn!(
                    "rpc #{} {} {:?} failed: {}",
                    id,
                    method,
                    params,
                    e.display_chain()
                );
                json!({"jsonrpc": "2.0", "id": id, "error": format!("{}", e)})
            }
        })
    }

    fn update_subscriptions(&mut self) -> Result<Vec<Value>> {
        let timer = self
            .stats
            .latency
            .with_label_values(&["periodic_update"])
            .start_timer();
        let mut result = vec![];
        if let Some(ref mut last_entry) = self.last_header_entry {
            let entry = self.query.chain().best_header();
            if *last_entry != entry {
                *last_entry = entry;
                let hex_header = serialize_hex(last_entry.header());
                let header = json!({"hex": hex_header, "height": last_entry.height()});
                result.push(json!({
                    "jsonrpc": "2.0",
                    "method": "blockchain.headers.subscribe",
                    "params": [header]}));
            }
        }
        for (script_hash, status_hash) in self.status_hashes.iter_mut() {
            let history_txids = get_history(&self.query, &script_hash[..], self.txs_limit)?;
            let new_status_hash = get_status_hash(history_txids, &self.query)
                .map_or(Value::Null, |h| json!(h.to_lower_hex_string()));
            if new_status_hash == *status_hash {
                continue;
            }
            result.push(json!({
                "jsonrpc": "2.0",
                "method": "blockchain.scripthash.subscribe",
                "params": [script_hash, new_status_hash]}));
            *status_hash = new_status_hash;
        }
        timer.observe_duration();
        Ok(result)
    }

    fn log_rpc_event(&self, mut log: Value) {
        log.as_object_mut().unwrap().insert(
            "source".into(),
            json!({
                "ip": self.addr.ip().to_string(),
                "port": self.addr.port(),
            }),
        );
        println!("{}", log);
    }

    fn send_values(&mut self, values: &[Value]) -> Result<()> {
        for value in values {
            let line = value.to_string() + "\n";
            self.stream
                .write_all(line.as_bytes())
                .chain_err(|| format!("failed to send {}", value))?;
        }
        Ok(())
    }

    fn handle_replies(&mut self, receiver: Receiver<Message>) -> Result<()> {
        let empty_params = json!([]);
        loop {
            let msg = receiver.recv().chain_err(|| "channel closed")?;
            let start_time = Instant::now();
            trace!("RPC {:?}", msg);
            match msg {
                Message::Request(line) => {
                    let cmd: Value = from_str(&line).chain_err(|| "invalid JSON format")?;
                    match (
                        cmd.get("method"),
                        cmd.get("params").unwrap_or_else(|| &empty_params),
                        cmd.get("id"),
                    ) {
                        (
                            Some(&Value::String(ref method)),
                            &Value::Array(ref params),
                            Some(ref id),
                        ) => {
                            conditionally_log_rpc_event!(
                                self,
                                json!({
                                    "event": "rpc request",
                                    "id": id,
                                    "method": method,
                                    "params": if let Some(RpcLogging::Full) = self.rpc_logging {
                                        json!(params)
                                    } else {
                                        Value::Null
                                    }
                                })
                            );

                            let reply = self.handle_command(method, params, id)?;

                            conditionally_log_rpc_event!(
                                self,
                                json!({
                                    "event": "rpc response",
                                    "method": method,
                                    "payload_size": reply.to_string().as_bytes().len(),
                                    "duration_micros": start_time.elapsed().as_micros(),
                                    "id": id,
                                })
                            );

                            self.send_values(&[reply])?
                        }
                        _ => {
                            bail!("invalid command: {}", cmd)
                        }
                    }
                }
                Message::PeriodicUpdate => {
                    let values = self
                        .update_subscriptions()
                        .chain_err(|| "failed to update subscriptions")?;
                    self.send_values(&values)?
                }
                Message::Done => return Ok(()),
            }
        }
    }

    fn parse_requests(mut reader: BufReader<TcpStream>, tx: &SyncSender<Message>) -> Result<()> {
        loop {
            let mut line = Vec::<u8>::new();
            reader
                .read_until(b'\n', &mut line)
                .chain_err(|| "failed to read a request")?;
            if line.is_empty() {
                return Ok(());
            } else {
                if line.starts_with(&[22, 3, 1]) {
                    // (very) naive SSL handshake detection
                    bail!("invalid request - maybe SSL-encrypted data?: {:?}", line)
                }
                match String::from_utf8(line) {
                    Ok(req) => tx
                        .send(Message::Request(req))
                        .chain_err(|| "channel closed")?,
                    Err(err) => {
                        bail!("invalid UTF8: {}", err)
                    }
                }
            }
        }
    }

    fn reader_thread(reader: BufReader<TcpStream>, tx: SyncSender<Message>) -> Result<()> {
        let result = Connection::parse_requests(reader, &tx);
        if let Err(e) = tx.send(Message::Done) {
            warn!("failed closing channel: {}", e);
        }
        result
    }

    pub fn run(mut self, receiver: Receiver<Message>) {
        self.stats.clients.inc();
        conditionally_log_rpc_event!(self, json!({ "event": "connection established" }));

        let reader = BufReader::new(self.stream.try_clone().expect("failed to clone TcpStream"));
        let sender = self.sender.clone();
        let child = spawn_thread("reader", || Connection::reader_thread(reader, sender));
        if let Err(e) = self.handle_replies(receiver) {
            error!(
                "[{}] connection handling failed: {}",
                self.addr,
                e.display_chain().to_string()
            );
        }
        self.stats.clients.dec();
        self.stats
            .subscriptions
            .sub(self.status_hashes.len() as i64);

        debug!("[{}] shutting down connection", self.addr);
        conditionally_log_rpc_event!(self, json!({ "event": "connection closed" }));

        let _ = self.stream.shutdown(Shutdown::Both);
        if let Err(err) = child.join().expect("receiver panicked") {
            error!("[{}] receiver failed: {}", self.addr, err);
        }
    }
}

fn get_history(
    query: &Query,
    scripthash: &[u8],
    txs_limit: usize,
) -> Result<Vec<(Txid, Option<BlockId>)>> {
    // to avoid silently trunacting history entries, ask for one extra more than the limit and fail if it exists
    let history_txids = query.history_txids(scripthash, txs_limit + 1);
    ensure!(history_txids.len() <= txs_limit, ErrorKind::TooPopular);
    Ok(history_txids)
}

#[derive(Serialize, Debug)]
struct GetHistoryResult {
    #[serde(rename = "tx_hash")]
    txid: Txid,
    height: isize,
    #[serde(skip_serializing_if = "Option::is_none")]
    fee: Option<u64>,
}

#[derive(Debug)]
pub enum Message {
    Request(String),
    PeriodicUpdate,
    Done,
}

pub enum Notification {
    Periodic,
    Exit,
}

pub struct RPC {
    notification: Sender<Notification>,
    server: Option<thread::JoinHandle<()>>, // so we can join the server while dropping this ojbect
}

struct Stats {
    latency: HistogramVec,
    clients: Gauge,
    subscriptions: Gauge,
}

impl RPC {
    fn start_notifier(
        notification: Channel<Notification>,
        senders: Arc<Mutex<Vec<SyncSender<Message>>>>,
        acceptor: Sender<Option<(TcpStream, SocketAddr)>>,
    ) {
        spawn_thread("notification", move || {
            for msg in notification.receiver().iter() {
                let mut senders = senders.lock().unwrap();
                match msg {
                    Notification::Periodic => {
                        senders.retain(|sender| {
                            if let Err(TrySendError::Disconnected(_)) =
                                sender.try_send(Message::PeriodicUpdate)
                            {
                                false // drop disconnected clients
                            } else {
                                true
                            }
                        })
                    }
                    Notification::Exit => acceptor.send(None).unwrap(), // mark acceptor as done
                }
            }
        });
    }

    fn start_acceptor(addr: SocketAddr) -> Channel<Option<(TcpStream, SocketAddr)>> {
        let chan = Channel::unbounded();
        let acceptor = chan.sender();
        spawn_thread("acceptor", move || {
            let socket = create_socket(&addr);
            socket.listen(511).expect("setting backlog failed");
            socket
                .set_nonblocking(false)
                .expect("cannot set nonblocking to false");
            let listener = TcpListener::from(socket);

            info!("Electrum RPC server running on {}", addr);
            loop {
                let (stream, addr) = listener.accept().expect("accept failed");
                stream
                    .set_nonblocking(false)
                    .expect("failed to set connection as blocking");
                acceptor.send(Some((stream, addr))).expect("send failed");
            }
        });
        chan
    }

    pub fn start(config: Arc<Config>, query: Arc<Query>, metrics: &Metrics) -> RPC {
        let stats = Arc::new(Stats {
            latency: metrics.histogram_vec(
                HistogramOpts::new("electrum_rpc", "Electrum RPC latency (seconds)"),
                &["method"],
            ),
            clients: metrics.gauge(MetricOpts::new("electrum_clients", "# of Electrum clients")),
            subscriptions: metrics.gauge(MetricOpts::new(
                "electrum_subscriptions",
                "# of Electrum subscriptions",
            )),
        });
        stats.clients.set(0);
        stats.subscriptions.set(0);

        let notification = Channel::unbounded();

        // Discovery is enabled when electrum-public-hosts is set
        #[cfg(feature = "electrum-discovery")]
        let discovery = config.electrum_public_hosts.clone().map(|hosts| {
            use crate::chain::genesis_hash;
            let features = ServerFeatures {
                hosts,
                server_version: format!("electrs-esplora {}", ELECTRS_VERSION),
                genesis_hash: genesis_hash(config.network_type),
                protocol_min: PROTOCOL_VERSION,
                protocol_max: PROTOCOL_VERSION,
                hash_function: "sha256".into(),
                pruning: None,
            };
            let discovery = Arc::new(DiscoveryManager::new(
                config.network_type,
                features,
                PROTOCOL_VERSION,
                config.electrum_announce,
                config.tor_proxy,
            ));
            DiscoveryManager::spawn_jobs_thread(Arc::clone(&discovery));
            discovery
        });

        let rpc_addr = config.electrum_rpc_addr;
        let txs_limit = config.electrum_txs_limit;

        RPC {
            notification: notification.sender(),
            server: Some(spawn_thread("rpc", move || {
                let senders = Arc::new(Mutex::new(Vec::<SyncSender<Message>>::new()));

                let acceptor = RPC::start_acceptor(rpc_addr);
                RPC::start_notifier(notification, senders.clone(), acceptor.sender());

                let mut threads = HashMap::new();
                let (garbage_sender, garbage_receiver) = crossbeam_channel::unbounded();

                while let Some((stream, addr)) = acceptor.receiver().recv().unwrap() {
                    // explicitly scope the shadowed variables for the new thread
                    let query = Arc::clone(&query);
                    let stats = Arc::clone(&stats);
                    let garbage_sender = garbage_sender.clone();
                    let rpc_logging = config.electrum_rpc_logging.clone();
                    #[cfg(feature = "electrum-discovery")]
                    let discovery = discovery.clone();

                    let (sender, receiver) = mpsc::sync_channel(10);
                    senders.lock().unwrap().push(sender.clone());

                    let spawned = spawn_thread("peer", move || {
                        info!("[{}] connected peer", addr);
                        let conn = Connection::new(
                            query,
                            stream,
                            addr,
                            sender,
                            stats,
                            txs_limit,
                            #[cfg(feature = "electrum-discovery")]
                            discovery,
                            rpc_logging,
                        );
                        conn.run(receiver);
                        info!("[{}] disconnected peer", addr);
                        let _ = garbage_sender.send(std::thread::current().id());
                    });

                    trace!("[{}] spawned {:?}", addr, spawned.thread().id());
                    threads.insert(spawned.thread().id(), spawned);
                    while let Ok(id) = garbage_receiver.try_recv() {
                        if let Some(thread) = threads.remove(&id) {
                            trace!("[{}] joining {:?}", addr, id);
                            if let Err(error) = thread.join() {
                                error!("failed to join {:?}: {:?}", id, error);
                            }
                        }
                    }
                }

                trace!("closing {} RPC connections", senders.lock().unwrap().len());
                for sender in senders.lock().unwrap().iter() {
                    let _ = sender.send(Message::Done);
                }

                for (id, thread) in threads {
                    trace!("joining {:?}", id);
                    if let Err(error) = thread.join() {
                        error!("failed to join {:?}: {:?}", id, error);
                    }
                }

                trace!("RPC connections are closed");
            })),
        }
    }

    pub fn notify(&self) {
        self.notification.send(Notification::Periodic).unwrap();
    }
}

impl Drop for RPC {
    fn drop(&mut self) {
        trace!("stop accepting new RPCs");
        self.notification.send(Notification::Exit).unwrap();
        if let Some(handle) = self.server.take() {
            handle.join().unwrap();
        }
        trace!("RPC server is stopped");
    }
}<|MERGE_RESOLUTION|>--- conflicted
+++ resolved
@@ -294,7 +294,18 @@
         Ok(status_hash)
     }
 
-<<<<<<< HEAD
+    fn blockchain_scripthash_unsubscribe(&mut self, params: &[Value]) -> Result<Value> {
+        let script_hash = hash_from_value(params.get(0)).chain_err(|| "bad script_hash")?;
+
+        match self.status_hashes.remove(&script_hash) {
+            None => Ok(json!(false)),
+            Some(_) => {
+                self.stats.subscriptions.dec();
+                Ok(json!(true))
+            }
+        }
+    }
+
     // Progressively receive block tweak data per height iteration
     // Client is expected to actively listen for messages until "done"
     pub fn tweaks_subscribe(&mut self, params: &[Value]) -> Result<Value> {
@@ -424,18 +435,6 @@
         let done = json!({"jsonrpc":"2.0","method":"blockchain.tweaks.subscribe","params":[{"message": "done"}]});
         self.send_values(&[done.clone()])?;
         Ok(done)
-=======
-    fn blockchain_scripthash_unsubscribe(&mut self, params: &[Value]) -> Result<Value> {
-        let script_hash = hash_from_value(params.get(0)).chain_err(|| "bad script_hash")?;
-
-        match self.status_hashes.remove(&script_hash) {
-            None => Ok(json!(false)),
-            Some(_) => {
-                self.stats.subscriptions.dec();
-                Ok(json!(true))
-            }
-        }
->>>>>>> cdb2e1a5
     }
 
     #[cfg(not(feature = "liquid"))]
